# Covers JetBrains IDEs: IntelliJ, RubyMine, PhpStorm, AppCode, PyCharm, CLion, Android Studio and Webstorm
# Reference: https://intellij-support.jetbrains.com/hc/en-us/articles/206544839

# .idea
/.idea

# CMake
cmake-build-debug/

## File-based project format:
*.iws

## Plugin-specific files:

# IntelliJ
/out/

# JIRA plugin
atlassian-ide-plugin.xml

# Crashlytics plugin (for Android Studio and IntelliJ)
com_crashlytics_export_strings.xml
crashlytics.properties
crashlytics-build.properties
fabric.properties

__pycache__
.ipynb_checkpoints
*.pyc

# Cython objects
/**/*.so
/**/*.pyd
/hummingbot/**/*.c
/hummingbot/**/*.cpp
!/hummingbot/core/cpp/*.cpp
/hummingbot/wallet/*.c
/hummingbot/wallet/*.cpp
/hummingbot/wallet/ethereum/*.c
/hummingbot/wallet/ethereum/*.cpp
/test/**/*.cpp
/build

# Local files
**/.DS_Store
portfolio_value.csv
/notebooks
/data
debug.log
/installation/docker-commands/hummingbot_files

# Distribution files
/build
/dist
/src
/*.egg-info
*.whl


# VSCode
.vscode/
.history/

# emacs files
\#*\#
.\#*

# Documentation build dir
/documentation/site/

# Cert files
/certs
*.pem

# Coverage
.coverage
/cover/
/coverage_html_report/
coverage.xml

# misc
*.srl
*.key
*.crt
*.log

# Debug console
.debug_console_ssh_host_key

/conf_backup

# External SDK files
/**/.chain_cookie
/**/.injective_cookie

<<<<<<< HEAD
.qodo
=======
.env
>>>>>>> 5a455e09
<|MERGE_RESOLUTION|>--- conflicted
+++ resolved
@@ -93,8 +93,6 @@
 /**/.chain_cookie
 /**/.injective_cookie
 
-<<<<<<< HEAD
 .qodo
-=======
-.env
->>>>>>> 5a455e09
+
+.env