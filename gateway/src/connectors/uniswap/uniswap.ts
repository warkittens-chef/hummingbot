import {
  InitializationError,
  UniswapishPriceError,
  SERVICE_UNITIALIZED_ERROR_CODE,
  SERVICE_UNITIALIZED_ERROR_MESSAGE,
} from '../../services/error-handler';
import { isFractionString } from '../../services/validators';
import { UniswapConfig } from './uniswap.config';
import routerAbi from './uniswap_v2_router_abi.json';
import {
  ContractInterface,
  ContractTransaction,
} from '@ethersproject/contracts';
import { AlphaRouter } from '@uniswap/smart-order-router';
import { Trade, SwapRouter } from '@uniswap/router-sdk';
import { MethodParameters } from '@uniswap/v3-sdk';
import {
  Token,
  CurrencyAmount,
  Percent,
  TradeType,
  Currency,
} from '@uniswap/sdk-core';
import { BigNumber, Transaction, Wallet } from 'ethers';
import { logger } from '../../services/logger';
import { percentRegexp } from '../../services/config-manager-v2';
import { Ethereum } from '../../chains/ethereum/ethereum';
import { ExpectedTrade, Uniswapish } from '../../services/common-interfaces';

export class Uniswap implements Uniswapish {
  private static _instances: { [name: string]: Uniswap };
  private ethereum: Ethereum;
  private _chain: string;
  private _alphaRouter: AlphaRouter;
  private _router: string;
  private _routerAbi: ContractInterface;
  private _gasLimit: number;
  private _ttl: number;
  private _maximumHops: number;
  private chainId;
  private tokenList: Record<string, Token> = {};
  private _ready: boolean = false;

  private constructor(chain: string, network: string) {
    this._chain = chain;
    const config = UniswapConfig.config;
    this.ethereum = Ethereum.getInstance(network);
    this.chainId = this.ethereum.chainId;
    this._ttl = UniswapConfig.config.ttl;
    this._maximumHops = UniswapConfig.config.maximumHops;
    this._alphaRouter = new AlphaRouter({
      chainId: this.chainId,
      provider: this.ethereum.provider,
    });
    this._routerAbi = routerAbi.abi;
    this._gasLimit = UniswapConfig.config.gasLimit;
    this._router = config.uniswapV3SmartOrderRouterAddress(network);
  }

  public static getInstance(chain: string, network: string): Uniswap {
    if (Uniswap._instances === undefined) {
      Uniswap._instances = {};
    }
    if (!(chain + network in Uniswap._instances)) {
      Uniswap._instances[chain + network] = new Uniswap(chain, network);
    }

    return Uniswap._instances[chain + network];
  }

  /**
   * Given a token's address, return the connector's native representation of
   * the token.
   *
   * @param address Token address
   */
  public getTokenByAddress(address: string): Token {
    return this.tokenList[address];
  }

  public async init() {
    if (this._chain == 'ethereum' && !this.ethereum.ready())
      throw new InitializationError(
        SERVICE_UNITIALIZED_ERROR_MESSAGE('ETH'),
        SERVICE_UNITIALIZED_ERROR_CODE
      );
    for (const token of this.ethereum.storedTokenList) {
      this.tokenList[token.address] = new Token(
        this.chainId,
        token.address,
        token.decimals,
        token.symbol,
        token.name
      );
    }
    this._ready = true;
  }

  public ready(): boolean {
    return this._ready;
  }

  /**
   * Router address.
   */
  public get router(): string {
    return this._router;
  }

  /**
   * AlphaRouter instance.
   */
  public get alphaRouter(): AlphaRouter {
    return this._alphaRouter;
  }

  /**
   * Router smart contract ABI.
   */
  public get routerAbi(): ContractInterface {
    return this._routerAbi;
  }

  /**
   * Default gas limit for swap transactions.
   */
  public get gasLimit(): number {
    return this._gasLimit;
  }

  /**
   * Default time-to-live for swap transactions, in seconds.
   */
  public get ttl(): number {
    return this._ttl;
  }

  /**
<<<<<<< HEAD
   * Default maximum number of hops for to go through for a swap transactions.
   */
  public get maximumHops(): number {
    return this._maximumHops;
  }

  /**
   * Gets the allowed slippage percent from configuration.
   */
  getSlippagePercentage(): Percent {
    const allowedSlippage = UniswapConfig.config.allowedSlippage;
=======
   * Gets the allowed slippage percent from the optional parameter or the value
   * in the configuration.
   *
   * @param allowedSlippageStr (Optional) should be of the form '1/10'.
   */
  public getAllowedSlippage(allowedSlippageStr?: string): Percent {
    if (allowedSlippageStr != null && isFractionString(allowedSlippageStr)) {
      const fractionSplit = allowedSlippageStr.split('/');
      return new Percent(fractionSplit[0], fractionSplit[1]);
    }

    const allowedSlippage = UniswapConfig.config.allowedSlippage(2);
>>>>>>> 2d8eb54c
    const nd = allowedSlippage.match(percentRegexp);
    if (nd) return new Percent(nd[1], nd[2]);
    throw new Error(
      'Encountered a malformed percent string in the config for ALLOWED_SLIPPAGE.'
    );
  }

  /**
   * Given the amount of `baseToken` to put into a transaction, calculate the
   * amount of `quoteToken` that can be expected from the transaction.
   *
   * This is typically used for calculating token sell prices.
   *
   * @param baseToken Token input for the transaction
   * @param quoteToken Output from the transaction
   * @param amount Amount of `baseToken` to put into the transaction
   */
  async estimateSellTrade(
    baseToken: Token,
    quoteToken: Token,
    amount: BigNumber,
    allowedSlippage?: string
  ): Promise<ExpectedTrade> {
    const nativeTokenAmount: CurrencyAmount<Token> =
      CurrencyAmount.fromRawAmount(baseToken, amount.toString());

    logger.info(
      `Fetching trade data for ${baseToken.address}-${quoteToken.address}.`
    );

    const route = await this._alphaRouter.route(
      nativeTokenAmount,
      quoteToken,
      TradeType.EXACT_INPUT,
      undefined,
      {
        maxSwapsPerPath: this.maximumHops,
      }
    );

    if (!route) {
      throw new UniswapishPriceError(
        `priceSwapIn: no trade pair found for ${baseToken} to ${quoteToken}.`
      );
    }
    logger.info(
      `Best trade for ${baseToken.address}-${quoteToken.address}: ` +
        `${route.trade.executionPrice.toFixed(6)}` +
        `${baseToken.symbol}.`
    );
<<<<<<< HEAD
    const expectedAmount = route.trade.minimumAmountOut(
      this.getSlippagePercentage()
=======
    const expectedAmount = trades[0].minimumAmountOut(
      this.getAllowedSlippage(allowedSlippage)
>>>>>>> 2d8eb54c
    );
    return { trade: route.trade, expectedAmount };
  }

  /**
   * Given the amount of `baseToken` desired to acquire from a transaction,
   * calculate the amount of `quoteToken` needed for the transaction.
   *
   * This is typically used for calculating token buy prices.
   *
   * @param quoteToken Token input for the transaction
   * @param baseToken Token output from the transaction
   * @param amount Amount of `baseToken` desired from the transaction
   */
  async estimateBuyTrade(
    quoteToken: Token,
    baseToken: Token,
    amount: BigNumber,
    allowedSlippage?: string
  ): Promise<ExpectedTrade> {
    const nativeTokenAmount: CurrencyAmount<Token> =
      CurrencyAmount.fromRawAmount(baseToken, amount.toString());
    logger.info(
      `Fetching pair data for ${quoteToken.address}-${baseToken.address}.`
    );
    const route = await this._alphaRouter.route(
      nativeTokenAmount,
      quoteToken,
      TradeType.EXACT_OUTPUT,
      undefined,
      {
        maxSwapsPerPath: this.maximumHops,
      }
    );
    if (!route) {
      throw new UniswapishPriceError(
        `priceSwapOut: no trade pair found for ${quoteToken.address} to ${baseToken.address}.`
      );
    }
    logger.info(
      `Best trade for ${quoteToken.address}-${baseToken.address}: ` +
        `${route.trade.executionPrice.invert().toFixed(6)} ` +
        `${baseToken.symbol}.`
    );

<<<<<<< HEAD
    const expectedAmount = route.trade.maximumAmountIn(
      this.getSlippagePercentage()
=======
    const expectedAmount = trades[0].maximumAmountIn(
      this.getAllowedSlippage(allowedSlippage)
>>>>>>> 2d8eb54c
    );
    return { trade: route.trade, expectedAmount };
  }

  /**
   * Given a wallet and a Uniswap trade, try to execute it on blockchain.
   *
   * @param wallet Wallet
   * @param trade Expected trade
   * @param gasPrice Base gas price, for pre-EIP1559 transactions
   * @param uniswapRouter Router smart contract address
   * @param ttl How long the swap is valid before expiry, in seconds
   * @param _abi Router contract ABI
   * @param gasLimit Gas limit
   * @param nonce (Optional) EVM transaction nonce
   * @param maxFeePerGas (Optional) Maximum total fee per gas you want to pay
   * @param maxPriorityFeePerGas (Optional) Maximum tip per gas you want to pay
   */
  async executeTrade(
    wallet: Wallet,
    trade: Trade<Currency, Currency, TradeType>,
    gasPrice: number,
    uniswapRouter: string,
    ttl: number,
    _abi: ContractInterface,
    gasLimit: number,
    nonce?: number,
    maxFeePerGas?: BigNumber,
    maxPriorityFeePerGas?: BigNumber,
    allowedSlippage?: string
  ): Promise<Transaction> {
<<<<<<< HEAD
    const methodParameters: MethodParameters = SwapRouter.swapCallParameters(
      trade,
      {
        deadlineOrPreviousBlockhash: Math.floor(Date.now() / 1000 + ttl),
        recipient: wallet.address,
        slippageTolerance: this.getSlippagePercentage(),
      }
    );
=======
    const result: SwapParameters = Router.swapCallParameters(trade, {
      ttl,
      recipient: wallet.address,
      allowedSlippage: this.getAllowedSlippage(allowedSlippage),
    });
>>>>>>> 2d8eb54c

    if (nonce === undefined) {
      nonce = await this.ethereum.nonceManager.getNextNonce(wallet.address);
    }
    let tx: ContractTransaction;
    if (maxFeePerGas !== undefined || maxPriorityFeePerGas !== undefined) {
      tx = await wallet.sendTransaction({
        data: methodParameters.calldata,
        to: uniswapRouter,
        gasLimit: gasLimit.toFixed(0),
        value: methodParameters.value,
        nonce: nonce,
        maxFeePerGas,
        maxPriorityFeePerGas,
      });
    } else {
      tx = await wallet.sendTransaction({
        data: methodParameters.calldata,
        to: this.router,
        gasPrice: (gasPrice * 1e9).toFixed(0),
        gasLimit: gasLimit.toFixed(0),
        value: methodParameters.value,
        nonce: nonce,
      });
    }

    logger.info(tx);
    await this.ethereum.nonceManager.commitNonce(wallet.address, nonce);
    return tx;
  }
}<|MERGE_RESOLUTION|>--- conflicted
+++ resolved
@@ -136,7 +136,6 @@
   }
 
   /**
-<<<<<<< HEAD
    * Default maximum number of hops for to go through for a swap transactions.
    */
   public get maximumHops(): number {
@@ -144,11 +143,6 @@
   }
 
   /**
-   * Gets the allowed slippage percent from configuration.
-   */
-  getSlippagePercentage(): Percent {
-    const allowedSlippage = UniswapConfig.config.allowedSlippage;
-=======
    * Gets the allowed slippage percent from the optional parameter or the value
    * in the configuration.
    *
@@ -160,8 +154,7 @@
       return new Percent(fractionSplit[0], fractionSplit[1]);
     }
 
-    const allowedSlippage = UniswapConfig.config.allowedSlippage(2);
->>>>>>> 2d8eb54c
+    const allowedSlippage = UniswapConfig.config.allowedSlippage;
     const nd = allowedSlippage.match(percentRegexp);
     if (nd) return new Percent(nd[1], nd[2]);
     throw new Error(
@@ -212,13 +205,8 @@
         `${route.trade.executionPrice.toFixed(6)}` +
         `${baseToken.symbol}.`
     );
-<<<<<<< HEAD
     const expectedAmount = route.trade.minimumAmountOut(
-      this.getSlippagePercentage()
-=======
-    const expectedAmount = trades[0].minimumAmountOut(
       this.getAllowedSlippage(allowedSlippage)
->>>>>>> 2d8eb54c
     );
     return { trade: route.trade, expectedAmount };
   }
@@ -264,13 +252,8 @@
         `${baseToken.symbol}.`
     );
 
-<<<<<<< HEAD
     const expectedAmount = route.trade.maximumAmountIn(
-      this.getSlippagePercentage()
-=======
-    const expectedAmount = trades[0].maximumAmountIn(
       this.getAllowedSlippage(allowedSlippage)
->>>>>>> 2d8eb54c
     );
     return { trade: route.trade, expectedAmount };
   }
@@ -302,22 +285,14 @@
     maxPriorityFeePerGas?: BigNumber,
     allowedSlippage?: string
   ): Promise<Transaction> {
-<<<<<<< HEAD
     const methodParameters: MethodParameters = SwapRouter.swapCallParameters(
       trade,
       {
         deadlineOrPreviousBlockhash: Math.floor(Date.now() / 1000 + ttl),
         recipient: wallet.address,
-        slippageTolerance: this.getSlippagePercentage(),
+        slippageTolerance: this.getAllowedSlippage(allowedSlippage),
       }
     );
-=======
-    const result: SwapParameters = Router.swapCallParameters(trade, {
-      ttl,
-      recipient: wallet.address,
-      allowedSlippage: this.getAllowedSlippage(allowedSlippage),
-    });
->>>>>>> 2d8eb54c
 
     if (nonce === undefined) {
       nonce = await this.ethereum.nonceManager.getNextNonce(wallet.address);
