import os
import sys
from os.path import dirname, join, realpath
from typing import Type

from prompt_toolkit.shortcuts import input_dialog, message_dialog
from prompt_toolkit.styles import Style

from hummingbot import root_path
from hummingbot.client.config.client_config_map import ClientConfigMap
from hummingbot.client.config.conf_migration import migrate_configs, migrate_non_secure_configs_only
from hummingbot.client.config.config_crypt import BaseSecretsManager, store_password_verification
<<<<<<< HEAD
from hummingbot.client.config.config_helpers import ClientConfigAdapter
=======
>>>>>>> 30753abb
from hummingbot.client.config.security import Security
from hummingbot.client.settings import CONF_DIR_PATH

sys.path.insert(0, str(root_path()))


with open(realpath(join(dirname(__file__), '../../VERSION'))) as version_file:
    version = version_file.read().strip()

<<<<<<< HEAD
client_config_map = ClientConfigAdapter(ClientConfigMap())
terminal_primary = client_config_map.color.terminal_primary
dialog_style = Style.from_dict({
    'dialog': 'bg:#171E2B',
    'dialog frame.label': 'bg:#ffffff #000000',
    'dialog.body': 'bg:#000000 ' + terminal_primary,
    'dialog shadow': 'bg:#171E2B',
    'button': 'bg:#000000',
    'text-area': 'bg:#000000 #ffffff',
})
=======
>>>>>>> 30753abb

def login_prompt(secrets_manager_cls: Type[BaseSecretsManager], style: Style):
    err_msg = None
    secrets_manager = None
    if Security.new_password_required() and legacy_confs_exist():
        secrets_manager = migrate_configs_prompt(secrets_manager_cls, style)
    if Security.new_password_required():
        show_welcome(style)
        password = input_dialog(
            title="Set Password",
            text="Create a password to protect your sensitive data. "
                 "This password is not shared with us nor with anyone else, so please store it securely."
                 "\n\nIf you have used hummingbot before and already have secure configs stored,"
                 " input your previous password in this prompt, then run the scripts/conf_migration_script.py script"
                 " to migrate your existing secure configs to the new management system."
                 "\n\nEnter your new password:",
            password=True,
            style=style).run()
        if password is None:
            return None
        re_password = input_dialog(
            title="Set Password",
            text="Please re-enter your password:",
            password=True,
            style=style).run()
        if re_password is None:
            return None
        if password != re_password:
            err_msg = "Passwords entered do not match, please try again."
        else:
            secrets_manager = secrets_manager_cls(password)
            store_password_verification(secrets_manager)
<<<<<<< HEAD
            migrate_non_secure_only_prompt()
=======
        migrate_strategies_only_prompt(style)
>>>>>>> 30753abb
    else:
        password = input_dialog(
            title="Welcome back to Hummingbot",
            text="Enter your password:",
            password=True,
            style=style).run()
        if password is None:
            return None
        secrets_manager = secrets_manager_cls(password)
    if err_msg is None and not Security.login(secrets_manager):
        err_msg = "Invalid password - please try again."
    if err_msg is not None:
        message_dialog(
            title='Error',
            text=err_msg,
            style=style).run()
        return login_prompt(secrets_manager_cls, style)
    return secrets_manager


def legacy_confs_exist() -> bool:
    encrypted_conf_prefix = "encrypted_"
    encrypted_conf_postfix = ".json"
    exist = False
    for f in sorted(os.listdir(CONF_DIR_PATH)):
        f_path = CONF_DIR_PATH / f
        if os.path.isfile(f_path) and f.startswith(encrypted_conf_prefix) and f.endswith(encrypted_conf_postfix):
            exist = True
            break
    return exist


def migrate_configs_prompt(secrets_manager_cls: Type[BaseSecretsManager], style: Style) -> BaseSecretsManager:
    message_dialog(
        title='Configs Migration',
        text="""


            CONFIGS MIGRATION:

            We have recently refactored the way hummingbot handles configurations.
            To migrate your legacy configuration files to the new format,
            please enter your password on the following screen.

                """,
        style=style).run()
    password = input_dialog(
        title="Input Password",
        text="\n\nEnter your previous password:",
        password=True,
        style=style).run()
    if password is None:
        raise ValueError("Wrong password.")
    secrets_manager = secrets_manager_cls(password)
    errors = migrate_configs(secrets_manager)
    if len(errors) != 0:
        _migration_errors_dialog(errors)
    else:
        message_dialog(
            title='Configs Migration Success',
            text="""


                            CONFIGS MIGRATION SUCCESS:

                            The migration process was completed successfully.

                                """,
            style=style).run()
    return secrets_manager


<<<<<<< HEAD
def migrate_non_secure_only_prompt():
=======
def migrate_strategies_only_prompt(style: Style):
>>>>>>> 30753abb
    message_dialog(
        title='Configs Migration',
        text="""


                CONFIGS MIGRATION:

                We have recently refactored the way hummingbot handles configurations.
                We will now attempt to migrate any legacy config files to the new format.

                    """,
<<<<<<< HEAD
        style=dialog_style).run()
    errors = migrate_non_secure_configs_only()
=======
        style=style).run()
    errors = migrate_strategies_only()
>>>>>>> 30753abb
    if len(errors) != 0:
        _migration_errors_dialog(errors, style)
    else:
        message_dialog(
            title='Configs Migration Success',
            text="""


                            CONFIGS MIGRATION SUCCESS:

                            The migration process was completed successfully.

                                """,
            style=style).run()


<<<<<<< HEAD
def _migration_errors_dialog(errors):
    padding = "\n                    "
    errors_str = padding + padding.join(errors)
=======
def _migration_errors_dialog(errors, style: Style):
    errors_str = "\n                    ".join(errors)
>>>>>>> 30753abb
    message_dialog(
        title='Configs Migration Errors',
        text=f"""


                CONFIGS MIGRATION ERRORS:

                {errors_str}

                    """,
        style=style).run()


def show_welcome(style: Style):
    message_dialog(
        title='Welcome to Hummingbot',
        text="""

    ██╗  ██╗██╗   ██╗███╗   ███╗███╗   ███╗██╗███╗   ██╗ ██████╗ ██████╗  ██████╗ ████████╗
    ██║  ██║██║   ██║████╗ ████║████╗ ████║██║████╗  ██║██╔════╝ ██╔══██╗██╔═══██╗╚══██╔══╝
    ███████║██║   ██║██╔████╔██║██╔████╔██║██║██╔██╗ ██║██║  ███╗██████╔╝██║   ██║   ██║
    ██╔══██║██║   ██║██║╚██╔╝██║██║╚██╔╝██║██║██║╚██╗██║██║   ██║██╔══██╗██║   ██║   ██║
    ██║  ██║╚██████╔╝██║ ╚═╝ ██║██║ ╚═╝ ██║██║██║ ╚████║╚██████╔╝██████╔╝╚██████╔╝   ██║
    ╚═╝  ╚═╝ ╚═════╝ ╚═╝     ╚═╝╚═╝     ╚═╝╚═╝╚═╝  ╚═══╝ ╚═════╝ ╚═════╝  ╚═════╝    ╚═╝

    =======================================================================================

    Version: {version}
    Codebase: https://github.com/hummingbot/hummingbot


        """.format(version=version),
        style=style).run()
    message_dialog(
        title='Important Warning',
        text="""


    PLEASE READ THIS CAREFULLY BEFORE USING HUMMINGBOT:

    Hummingbot is a free and open source software client that helps you build algorithmic
    crypto trading strategies.

    Algorithmic crypto trading is a risky activity. You will be building a "bot" that
    automatically places orders and trades based on parameters that you set. Please take
    the time to understand how each strategy works before you risk real capital with it.
    You are solely responsible for the trades that you perform using Hummingbot.

        """,
        style=style).run()
    message_dialog(
        title='Important Warning',
        text="""


    SET A SECURE PASSWORD:

    To use Hummingbot, you will need to give it access to your crypto assets by entering
    your exchange API keys and/or wallet private keys. These keys are not shared with
    anyone, including us.

    On the next screen, you will set a password to protect these keys and other sensitive
    data. Please store this password safely since there is no way to reset it.

        """,
        style=style).run()<|MERGE_RESOLUTION|>--- conflicted
+++ resolved
@@ -7,13 +7,8 @@
 from prompt_toolkit.styles import Style
 
 from hummingbot import root_path
-from hummingbot.client.config.client_config_map import ClientConfigMap
 from hummingbot.client.config.conf_migration import migrate_configs, migrate_non_secure_configs_only
 from hummingbot.client.config.config_crypt import BaseSecretsManager, store_password_verification
-<<<<<<< HEAD
-from hummingbot.client.config.config_helpers import ClientConfigAdapter
-=======
->>>>>>> 30753abb
 from hummingbot.client.config.security import Security
 from hummingbot.client.settings import CONF_DIR_PATH
 
@@ -23,19 +18,6 @@
 with open(realpath(join(dirname(__file__), '../../VERSION'))) as version_file:
     version = version_file.read().strip()
 
-<<<<<<< HEAD
-client_config_map = ClientConfigAdapter(ClientConfigMap())
-terminal_primary = client_config_map.color.terminal_primary
-dialog_style = Style.from_dict({
-    'dialog': 'bg:#171E2B',
-    'dialog frame.label': 'bg:#ffffff #000000',
-    'dialog.body': 'bg:#000000 ' + terminal_primary,
-    'dialog shadow': 'bg:#171E2B',
-    'button': 'bg:#000000',
-    'text-area': 'bg:#000000 #ffffff',
-})
-=======
->>>>>>> 30753abb
 
 def login_prompt(secrets_manager_cls: Type[BaseSecretsManager], style: Style):
     err_msg = None
@@ -68,11 +50,7 @@
         else:
             secrets_manager = secrets_manager_cls(password)
             store_password_verification(secrets_manager)
-<<<<<<< HEAD
-            migrate_non_secure_only_prompt()
-=======
-        migrate_strategies_only_prompt(style)
->>>>>>> 30753abb
+        migrate_non_secure_only_prompt(style)
     else:
         password = input_dialog(
             title="Welcome back to Hummingbot",
@@ -145,11 +123,7 @@
     return secrets_manager
 
 
-<<<<<<< HEAD
-def migrate_non_secure_only_prompt():
-=======
-def migrate_strategies_only_prompt(style: Style):
->>>>>>> 30753abb
+def migrate_non_secure_only_prompt(style: Style):
     message_dialog(
         title='Configs Migration',
         text="""
@@ -161,13 +135,8 @@
                 We will now attempt to migrate any legacy config files to the new format.
 
                     """,
-<<<<<<< HEAD
-        style=dialog_style).run()
+        style=style).run()
     errors = migrate_non_secure_configs_only()
-=======
-        style=style).run()
-    errors = migrate_strategies_only()
->>>>>>> 30753abb
     if len(errors) != 0:
         _migration_errors_dialog(errors, style)
     else:
@@ -184,14 +153,9 @@
             style=style).run()
 
 
-<<<<<<< HEAD
-def _migration_errors_dialog(errors):
+def _migration_errors_dialog(errors, style: Style):
     padding = "\n                    "
     errors_str = padding + padding.join(errors)
-=======
-def _migration_errors_dialog(errors, style: Style):
-    errors_str = "\n                    ".join(errors)
->>>>>>> 30753abb
     message_dialog(
         title='Configs Migration Errors',
         text=f"""
