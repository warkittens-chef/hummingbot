import asyncio
import copy
import math
import typing
from decimal import Decimal
from enum import Enum
from typing import Any, Dict, NamedTuple, Optional, Tuple

from async_timeout import timeout

from hummingbot.core.data_type.common import OrderType, PositionAction, TradeType
from hummingbot.core.data_type.limit_order import LimitOrder
from hummingbot.core.data_type.trade_fee import TradeFeeBase

if typing.TYPE_CHECKING:  # avoid circular import problems
    from hummingbot.connector.exchange_base import ExchangeBase

s_decimal_0 = Decimal("0")

GET_EX_ORDER_ID_TIMEOUT = 10  # seconds


class OrderState(Enum):
    PENDING_CREATE = 0
    OPEN = 1
    PENDING_CANCEL = 2
    CANCELED = 3
    PARTIALLY_FILLED = 4
    FILLED = 5
    FAILED = 6
    PENDING_APPROVAL = 7
    APPROVED = 8


class OrderUpdate(NamedTuple):
    trading_pair: str
    update_timestamp: float  # seconds
    new_state: OrderState
    client_order_id: Optional[str] = None
    exchange_order_id: Optional[str] = None
<<<<<<< HEAD
    misc_updates: Dict[str, Any] = {}
=======
    misc_updates: Optional[Dict[str, Any]] = None
>>>>>>> 7e8a8eb9


class TradeUpdate(NamedTuple):
    trade_id: str
    client_order_id: str
    exchange_order_id: str
    trading_pair: str
    fill_timestamp: float  # seconds
    fill_price: Decimal
    fill_base_amount: Decimal
    fill_quote_amount: Decimal
    fee: TradeFeeBase

    @property
    def fee_asset(self):
        return self.fee.fee_asset

    @classmethod
    def from_json(cls, data: Dict[str, Any]):
        instance = TradeUpdate(
            trade_id=data["trade_id"],
            client_order_id=data["client_order_id"],
            exchange_order_id=data["exchange_order_id"],
            trading_pair=data["trading_pair"],
            fill_timestamp=data["fill_timestamp"],
            fill_price=Decimal(data["fill_price"]),
            fill_base_amount=Decimal(data["fill_base_amount"]),
            fill_quote_amount=Decimal(data["fill_quote_amount"]),
            fee=TradeFeeBase.from_json(data["fee"]),
        )

        return instance

    def to_json(self) -> Dict[str, Any]:
        json_dict = self._asdict()
        json_dict.update({
            "fill_price": str(self.fill_price),
            "fill_base_amount": str(self.fill_base_amount),
            "fill_quote_amount": str(self.fill_quote_amount),
            "fee": self.fee.to_json(),
        })
        return json_dict


class InFlightOrder:
    def __init__(
            self,
            client_order_id: str,
            trading_pair: str,
            order_type: OrderType,
            trade_type: TradeType,
            amount: Decimal,
            creation_timestamp: float,
            price: Optional[Decimal] = None,
            exchange_order_id: Optional[str] = None,
            initial_state: OrderState = OrderState.PENDING_CREATE,
            leverage: int = 1,
            position: PositionAction = PositionAction.NIL,
    ) -> None:
        self.client_order_id = client_order_id
        self.creation_timestamp = creation_timestamp
        self.trading_pair = trading_pair
        self.order_type = order_type
        self.trade_type = trade_type
        self.price = price
        self.amount = amount
        self.exchange_order_id = exchange_order_id
        self.current_state = initial_state
        self.leverage = leverage
        self.position = position

        self.executed_amount_base = s_decimal_0
        self.executed_amount_quote = s_decimal_0

        self.last_update_timestamp: float = creation_timestamp

        self.order_fills: Dict[str, TradeUpdate] = {}  # Dict[trade_id, TradeUpdate]

        self.exchange_order_id_update_event = asyncio.Event()
        if self.exchange_order_id:
            self.exchange_order_id_update_event.set()
        self.completely_filled_event = asyncio.Event()

    @property
    def attributes(self) -> Tuple[Any]:
        return copy.deepcopy(
            (
                self.client_order_id,
                self.trading_pair,
                self.order_type,
                self.trade_type,
                self.price,
                self.amount,
                self.exchange_order_id,
                self.current_state,
                self.leverage,
                self.position,
                self.executed_amount_base,
                self.executed_amount_quote,
                self.creation_timestamp,
                self.last_update_timestamp,
            )
        )

    def __eq__(self, other: object) -> bool:
        return type(self) is type(other) and self.attributes == other.attributes

    @property
    def base_asset(self):
        return self.trading_pair.split("-")[0]

    @property
    def quote_asset(self):
        return self.trading_pair.split("-")[1]

    @property
    def is_pending_create(self) -> bool:
        return self.current_state == OrderState.PENDING_CREATE

    @property
    def is_pending_cancel_confirmation(self) -> bool:
        return self.current_state == OrderState.PENDING_CANCEL

    @property
    def is_open(self) -> bool:
        return self.current_state in {
            OrderState.PENDING_CREATE,
            OrderState.OPEN,
            OrderState.PARTIALLY_FILLED,
            OrderState.PENDING_CANCEL}

    @property
    def is_done(self) -> bool:
        return (
            self.current_state in {OrderState.CANCELED, OrderState.FILLED, OrderState.FAILED}
            or math.isclose(self.executed_amount_base, self.amount)
            or self.executed_amount_base >= self.amount
        )

    @property
    def is_filled(self) -> bool:
        return (
            self.current_state == OrderState.FILLED
            or (self.amount != s_decimal_0
                and (math.isclose(self.executed_amount_base, self.amount)
                     or self.executed_amount_base >= self.amount)
                )
        )

    @property
    def is_failure(self) -> bool:
        return self.current_state == OrderState.FAILED

    @property
    def is_cancelled(self) -> bool:
        return self.current_state == OrderState.CANCELED

    @property
    def average_executed_price(self) -> Optional[Decimal]:
        executed_value: Decimal = s_decimal_0
        total_base_amount: Decimal = s_decimal_0
        for order_fill in self.order_fills.values():
            executed_value += order_fill.fill_price * order_fill.fill_base_amount
            total_base_amount += order_fill.fill_base_amount
        if executed_value == s_decimal_0 or total_base_amount == s_decimal_0:
            return None
        return executed_value / total_base_amount

    @classmethod
    def from_json(cls, data: Dict[str, Any]) -> "InFlightOrder":
        """
        Initialize an InFlightOrder using a JSON object
        :param data: JSON data
        :return: Formatted InFlightOrder
        """
        order = InFlightOrder(
            client_order_id=data["client_order_id"],
            trading_pair=data["trading_pair"],
            order_type=getattr(OrderType, data["order_type"]),
            trade_type=getattr(TradeType, data["trade_type"]),
            amount=Decimal(data["amount"]),
            price=Decimal(data["price"]),
            exchange_order_id=data["exchange_order_id"],
            initial_state=OrderState(int(data["last_state"])),
            leverage=int(data["leverage"]),
            position=PositionAction(data["position"]),
            creation_timestamp=data.get("creation_timestamp", -1)
        )
        order.executed_amount_base = Decimal(data["executed_amount_base"])
        order.executed_amount_quote = Decimal(data["executed_amount_quote"])
        order.order_fills.update({key: TradeUpdate.from_json(value)
                                  for key, value
                                  in data.get("order_fills", {}).items()})

        order.check_filled_condition()

        return order

    def to_json(self) -> Dict[str, Any]:
        """
        Returns this InFlightOrder as a JSON object.
        :return: JSON object
        """
        return {
            "client_order_id": self.client_order_id,
            "exchange_order_id": self.exchange_order_id,
            "trading_pair": self.trading_pair,
            "order_type": self.order_type.name,
            "trade_type": self.trade_type.name,
            "price": str(self.price),
            "amount": str(self.amount),
            "executed_amount_base": str(self.executed_amount_base),
            "executed_amount_quote": str(self.executed_amount_quote),
            "last_state": str(self.current_state.value),
            "leverage": str(self.leverage),
            "position": self.position.value,
            "creation_timestamp": self.creation_timestamp,
            "order_fills": {key: fill.to_json() for key, fill in self.order_fills.items()}
        }

    def to_limit_order(self) -> LimitOrder:
        """
        Returns this InFlightOrder as a LimitOrder object.
        :return: LimitOrder object.
        """
        return LimitOrder(
            client_order_id=self.client_order_id,
            trading_pair=self.trading_pair,
            is_buy=self.trade_type is TradeType.BUY,
            base_currency=self.base_asset,
            quote_currency=self.quote_asset,
            price=self.price,
            quantity=self.amount,
            filled_quantity=self.executed_amount_base,
            creation_timestamp=int(self.creation_timestamp * 1e6)
        )

    def update_exchange_order_id(self, exchange_order_id: str):
        self.exchange_order_id = exchange_order_id
        self.exchange_order_id_update_event.set()

    async def get_exchange_order_id(self):
        if self.exchange_order_id is None:
            async with timeout(GET_EX_ORDER_ID_TIMEOUT):
                await self.exchange_order_id_update_event.wait()
        return self.exchange_order_id

    def cumulative_fee_paid(self, token: str, exchange: Optional['ExchangeBase'] = None) -> Decimal:
        """
        Returns the total amount of fee paid for each traid update, expressed in the specified token
        :param token: The token all partial fills' fees should be transformed to before summing them
        :param exchange: The exchange being used. If specified the logic will try to use the order book to get the rate
        :return: the cumulative fee paid for all partial fills in the specified token
        """
        total_fee_in_token = Decimal("0")
        for trade_update in self.order_fills.values():
            total_fee_in_token += trade_update.fee.fee_amount_in_token(
                trading_pair=trade_update.trading_pair,
                price=trade_update.fill_price,
                order_amount=trade_update.fill_base_amount,
                token=token,
                exchange=exchange
            )

        return total_fee_in_token

    def update_with_order_update(self, order_update: OrderUpdate) -> bool:
        """
        Updates the in flight order with an order update (from REST API or WS API)
        return: True if the order gets updated otherwise False
        """
        if (order_update.client_order_id != self.client_order_id
                and order_update.exchange_order_id != self.exchange_order_id):
            return False

        prev_data = (self.exchange_order_id, self.current_state)

        if self.exchange_order_id is None:
            self.update_exchange_order_id(order_update.exchange_order_id)

        self.current_state = order_update.new_state

        updated: bool = prev_data != (self.exchange_order_id, self.current_state)

        if updated:
            self.last_update_timestamp = order_update.update_timestamp

        return updated

    def update_with_trade_update(self, trade_update: TradeUpdate) -> bool:
        """
        Updates the in flight order with a trade update (from REST API or WS API)
        :return: True if the order gets updated otherwise False
        """
        trade_id: str = trade_update.trade_id

        if (trade_id in self.order_fills
                or (self.client_order_id != trade_update.client_order_id
                    and self.exchange_order_id != trade_update.exchange_order_id)):
            return False

        self.order_fills[trade_id] = trade_update

        self.executed_amount_base += trade_update.fill_base_amount
        self.executed_amount_quote += trade_update.fill_quote_amount

        self.last_update_timestamp = trade_update.fill_timestamp
        self.check_filled_condition()

        return True

    def check_filled_condition(self):
        if (abs(self.amount) - self.executed_amount_base).quantize(Decimal('1e-8')) <= 0:
            self.completely_filled_event.set()

    async def wait_until_completely_filled(self):
        await self.completely_filled_event.wait()<|MERGE_RESOLUTION|>--- conflicted
+++ resolved
@@ -38,11 +38,7 @@
     new_state: OrderState
     client_order_id: Optional[str] = None
     exchange_order_id: Optional[str] = None
-<<<<<<< HEAD
-    misc_updates: Dict[str, Any] = {}
-=======
     misc_updates: Optional[Dict[str, Any]] = None
->>>>>>> 7e8a8eb9
 
 
 class TradeUpdate(NamedTuple):
