--- conflicted
+++ resolved
@@ -202,298 +202,6 @@
     """
     Check trade data for Ethereum decentralized exchanges
     """
-<<<<<<< HEAD
-
-    _ghc_logger: Optional[HummingbotLogger] = None
-    _shared_client: Optional[aiohttp.ClientSession] = None
-
-    @classmethod
-    def logger(cls) -> HummingbotLogger:
-        if cls._ghc_logger is None:
-            cls._ghc_logger = logging.getLogger(__name__)
-        return cls._ghc_logger
-
-    @classmethod
-    def _http_client(cls, re_init: bool = False) -> aiohttp.ClientSession:
-        """
-        :returns Shared client session instance
-        """
-        if cls._shared_client is None or re_init:
-            cert_path = get_gateway_paths().local_certs_path.as_posix()
-            ssl_ctx = ssl.create_default_context(cafile=f"{cert_path}/ca_cert.pem")
-            ssl_ctx.load_cert_chain(certfile=f"{cert_path}/client_cert.pem",
-                                    keyfile=f"{cert_path}/client_key.pem",
-                                    password=Security.password)
-            conn = aiohttp.TCPConnector(ssl_context=ssl_ctx)
-            cls._shared_client = aiohttp.ClientSession(connector=conn)
-        return cls._shared_client
-
-    @classmethod
-    def reload_certs(cls):
-        """
-        Re-initializes the aiohttp.ClientSession. This should be called whenever there is any updates to the
-        Certificates used to secure a HTTPS connection to the Gateway service.
-        """
-        cls._http_client(re_init=True)
-
-    async def api_request(
-            self,
-            method: str,
-            path_url: str,
-            params: Dict[str, Any] = {},
-            fail_silently: bool = False
-    ) -> Optional[Union[Dict[str, Any], List[Dict[str, Any]]]]:
-        """
-        Sends an aiohttp request and waits for a response.
-        :param method: The HTTP method, e.g. get or post
-        :param path_url: The path url or the API end point
-        :param params: A dictionary of required params for the end point
-        :param fail_silently: used to determine if errors will be raise or silently ignored
-        :returns A response in json format.
-        """
-        base_url = f"https://{global_config_map['gateway_api_host'].value}:" \
-                   f"{global_config_map['gateway_api_port'].value}"
-        url = f"{base_url}/{path_url}"
-        client = self._http_client()
-
-        parsed_response = {}
-        try:
-            if method == "get":
-                if len(params) > 0:
-                    response = await client.get(url, params=params)
-                else:
-                    response = await client.get(url)
-            elif method == "post":
-                response = await client.post(url, json=params)
-            else:
-                raise ValueError(f"Unsupported request method {method}")
-            parsed_response = await response.json()
-            if response.status != 200 and not fail_silently:
-                if "error" in parsed_response:
-                    raise ValueError(f"Error on {method.upper()} {url} Error: {parsed_response['error']}")
-                else:
-                    raise ValueError(f"Error on {method.upper()} {url} Error: {parsed_response}")
-        except Exception as e:
-            if not fail_silently:
-                self.logger().error(e)
-                raise e
-
-        return parsed_response
-
-    async def ping_gateway(self) -> bool:
-        try:
-            response: Dict[str, Any] = await self.api_request("get", "", fail_silently=True)
-            return response["status"] == "ok"
-        except Exception:
-            return False
-
-    async def get_gateway_status(self, fail_silently: bool = False) -> List[Dict[str, Any]]:
-        """
-        Calls the status endpoint on Gateway to know basic info about connected networks.
-        """
-        try:
-            return await self.get_network_status(fail_silently=fail_silently)
-        except Exception as e:
-            self.logger().network(
-                "Error fetching gateway status info",
-                exc_info=True,
-                app_warning_msg=str(e)
-            )
-
-    async def update_config(self, config_path: str, config_value: Any) -> Dict[str, Any]:
-        return await self.api_request("post", "config/update", {
-            "configPath": config_path,
-            "configValue": config_value,
-        })
-
-    async def get_connectors(self, fail_silently: bool = False) -> Dict[str, Any]:
-        return await self.api_request("get", "connectors", fail_silently=fail_silently)
-
-    async def get_wallets(self, fail_silently: bool = False) -> List[Dict[str, Any]]:
-        return await self.api_request("get", "wallet", fail_silently=fail_silently)
-
-    async def add_wallet(self, chain: str, network: str, private_key: str) -> Dict[str, Any]:
-        return await self.api_request(
-            "post",
-            "wallet/add",
-            {"chain": chain, "network": network, "privateKey": private_key}
-        )
-
-    async def get_configuration(self, fail_silently: bool = False) -> Dict[str, Any]:
-        return await self.api_request("get", "network/config", fail_silently=fail_silently)
-
-    async def get_balances(
-            self,
-            chain: str,
-            network: str,
-            address: str,
-            token_symbols: List[str],
-            fail_silently: bool = False
-    ) -> Dict[str, Any]:
-        return await self.api_request("post", "network/balances", {
-            "chain": chain,
-            "network": network,
-            "address": address,
-            "tokenSymbols": token_symbols,
-        }, fail_silently=fail_silently)
-
-    async def get_tokens(
-            self,
-            chain: str,
-            network: str,
-            fail_silently: bool = True
-    ) -> Dict[str, Any]:
-        return await self.api_request("get", "network/tokens", {
-            "chain": chain,
-            "network": network
-        }, fail_silently=fail_silently)
-
-    async def get_network_status(
-            self,
-            chain: str = None,
-            network: str = None,
-            fail_silently: bool = False
-    ) -> Union[Dict[str, Any], List[Dict[str, Any]]]:
-        req_data: Dict[str, str] = {}
-        if chain is not None and network is not None:
-            req_data["chain"] = chain
-            req_data["network"] = network
-        return await self.api_request("get", "network/status", req_data, fail_silently=fail_silently)
-
-    async def approve_token(
-            self,
-            chain: str,
-            network: str,
-            address: str,
-            token: str,
-            spender: str,
-            nonce: int
-    ) -> Dict[str, Any]:
-        return await self.api_request(
-            "post",
-            "evm/approve",
-            {
-                "chain": chain,
-                "network": network,
-                "address": address,
-                "token": token,
-                "spender": spender,
-                "nonce": nonce
-            }
-        )
-
-    async def get_allowances(
-            self,
-            chain: str,
-            network: str,
-            address: str,
-            token_symbols: List[str],
-            spender: str,
-            fail_silently: bool = False
-    ) -> Dict[str, Any]:
-        return await self.api_request("post", "evm/allowances", {
-            "chain": chain,
-            "network": network,
-            "address": address,
-            "tokenSymbols": token_symbols,
-            "spender": spender
-        }, fail_silently=fail_silently)
-
-    async def get_price(
-            self,
-            chain: str,
-            network: str,
-            connector: str,
-            base_asset: str,
-            quote_asset: str,
-            amount: Decimal,
-            side: TradeType,
-            fail_silently: bool = False
-    ) -> Dict[str, Any]:
-        if side not in [TradeType.BUY, TradeType.SELL]:
-            raise ValueError("Only BUY and SELL prices are supported.")
-
-        # XXX(martin_kou): The amount is always output with 18 decimal places.
-        return await self.api_request("post", "amm/price", {
-            "chain": chain,
-            "network": network,
-            "connector": connector,
-            "base": base_asset,
-            "quote": quote_asset,
-            "amount": f"{amount:.18f}",
-            "side": side.name
-        }, fail_silently=fail_silently)
-
-    async def get_transaction_status(
-            self,
-            chain: str,
-            network: str,
-            transaction_hash: str,
-            fail_silently: bool = False
-    ) -> Dict[str, Any]:
-        return await self.api_request("post", "network/poll", {
-            "chain": chain,
-            "network": network,
-            "txHash": transaction_hash
-        }, fail_silently=fail_silently)
-
-    async def get_evm_nonce(
-            self,
-            chain: str,
-            network: str,
-            address: str,
-            fail_silently: bool = False
-    ) -> Dict[str, Any]:
-        return await self.api_request("post", "evm/nonce", {
-            "chain": chain,
-            "network": network,
-            "address": address
-        }, fail_silently=fail_silently)
-
-    async def cancel_evm_transaction(
-            self,
-            chain: str,
-            network: str,
-            address: str,
-            nonce: int
-    ) -> Dict[str, Any]:
-        return await self.api_request("post", "evm/cancel", {
-            "chain": chain,
-            "network": network,
-            "address": address,
-            "nonce": nonce
-        })
-
-    async def amm_trade(
-            self,
-            chain: str,
-            network: str,
-            connector: str,
-            address: str,
-            base_asset: str,
-            quote_asset: str,
-            side: TradeType,
-            amount: Decimal,
-            price: Decimal,
-            nonce: int
-    ) -> Dict[str, Any]:
-        # XXX(martin_kou): The amount is always output with 18 decimal places.
-        return await self.api_request("post", "amm/trade", {
-            "chain": chain,
-            "network": network,
-            "connector": connector,
-            "address": address,
-            "base": base_asset,
-            "quote": quote_asset,
-            "side": side.name,
-            "amount": f"{amount:.18f}",
-            "limitPrice": str(price),
-            "nonce": nonce
-        })
-
-
-gateway_http_client = GatewayHttpClient()
-=======
     exception_list = []
 
     gas_limit = trade_data["gas_limit"]
@@ -525,5 +233,4 @@
     if allowances[trade_token] < amount:
         exception_list.append(f"Insufficient {trade_token} allowance {trade_allowance}. Amount to trade: {amount}")
 
-    return exception_list
->>>>>>> 75459620
+    return exception_list