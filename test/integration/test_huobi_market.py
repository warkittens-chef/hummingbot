--- conflicted
+++ resolved
@@ -274,21 +274,13 @@
         quantize_ask_price: Decimal = self.market.quantize_order_price(trading_pair, ask_price * Decimal("1.1"))
 
         order_id1, exch_order_id1 = self.place_order(True, trading_pair, quantized_amount, OrderType.LIMIT_MAKER, quantize_bid_price,
-<<<<<<< HEAD
-                                                     10001, FixtureHuobi.ORDER_GET_LIMIT_BUY_UNFILLED)
-=======
-                                             10001, FixtureHuobi.OPEN_BUY_LIMIT_ORDER)
->>>>>>> 84647dbb
+                                                     10001, FixtureHuobi.OPEN_BUY_LIMIT_ORDER)
         [order_created_event] = self.run_parallel(self.market_logger.wait_for(BuyOrderCreatedEvent))
         order_created_event: BuyOrderCreatedEvent = order_created_event
         self.assertEqual(order_id1, order_created_event.order_id)
 
         order_id2, exch_order_id2 = self.place_order(False, trading_pair, quantized_amount, OrderType.LIMIT_MAKER, quantize_ask_price,
-<<<<<<< HEAD
-                                                     10002, FixtureHuobi.ORDER_GET_LIMIT_SELL_UNFILLED)
-=======
-                                             10002, FixtureHuobi.OPEN_SELL_LIMIT_ORDER)
->>>>>>> 84647dbb
+                                                     10002, FixtureHuobi.OPEN_SELL_LIMIT_ORDER)
         [order_created_event] = self.run_parallel(self.market_logger.wait_for(SellOrderCreatedEvent))
         order_created_event: BuyOrderCreatedEvent = order_created_event
         self.assertEqual(order_id2, order_created_event.order_id)
